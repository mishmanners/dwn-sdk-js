--- conflicted
+++ resolved
@@ -444,7 +444,7 @@
       this._message.attestation,
       this._message.encryption,
       signer,
-      permissionsGrantId
+      { permissionsGrantId },
     );
 
     this._message.authorization!.ownerSignature = ownerSignature;
@@ -476,12 +476,8 @@
       return;
     } else if (this.author === tenant) {
       // if author is the same as the target tenant, we can directly grant access
-<<<<<<< HEAD
-    } else if (this.author !== undefined && this.authorizationPayload!.permissionsGrantId !== undefined) {
-=======
       return;
-    } else if (this.author !== undefined && this.authorSignaturePayload?.permissionsGrantId !== undefined) {
->>>>>>> 2f1ab5e8
+    } else if (this.author !== undefined && this.authorSignaturePayload!.permissionsGrantId !== undefined) {
       await RecordsGrantAuthorization.authorizeWrite(tenant, this, this.author, messageStore);
     } else {
       throw new Error('message failed authorization');
@@ -731,22 +727,12 @@
     attestation: GeneralJws | undefined,
     encryption: EncryptionProperty | undefined,
     signer: Signer,
-<<<<<<< HEAD
     additionalProperties?: { permissionsGrantId?: string, protocolRole?: string },
-  ): Promise<AuthorizationModel> {
-=======
-    permissionsGrantId: string | undefined,
   ): Promise<GeneralJws> {
-    const authorizationPayload: RecordsWriteSignaturePayload = {
-      recordId,
-      descriptorCid
-    };
-
->>>>>>> 2f1ab5e8
     const attestationCid = attestation ? await Cid.computeCid(attestation) : undefined;
     const encryptionCid = encryption ? await Cid.computeCid(encryption) : undefined;
 
-    const authorizationPayload: RecordsWriteAuthorSignaturePayload = {
+    const authorizationPayload: RecordsWriteSignaturePayload = {
       recordId,
       descriptorCid,
       contextId,
