--- conflicted
+++ resolved
@@ -10,15 +10,6 @@
 import { DwnInterfaceName, DwnMethodName } from './message.js';
 import { ProtocolAction, ProtocolActor } from '../types/protocols-types.js';
 
-<<<<<<< HEAD
-const methodToAllowedActionMap: Record<string, ProtocolAction> = {
-  [DwnMethodName.Query] : ProtocolAction.Query,
-  [DwnMethodName.Write] : ProtocolAction.Write,
-  [DwnMethodName.Read]  : ProtocolAction.Read,
-};
-
-=======
->>>>>>> 7983ff1a
 export class ProtocolAuthorization {
 
   /**
@@ -103,13 +94,12 @@
 
     // verify method invoked against the allowed actions
     await ProtocolAuthorization.verifyAllowedActions(
+      tenant,
       incomingMessage,
       inboundMessageRuleSet,
       ancestorMessageChain,
-    );
-
-    // verify allowed condition of incoming message
-    await ProtocolAuthorization.verifyActionCondition(tenant, incomingMessage, messageStore);
+      messageStore,
+    );
   }
 
   /**
@@ -204,9 +194,11 @@
 
     // verify method invoked against the allowed actions
     await ProtocolAuthorization.verifyAllowedActions(
+      tenant,
       incomingMessage,
       inboundMessageRuleSet,
       [], // ancestor chain is not relevant to queries
+      messageStore,
     );
   }
 
@@ -444,11 +436,13 @@
    */
   private static async getActionsSeekingARuleMatch(
     tenant: string,
-    incomingMessage: RecordsRead | RecordsWrite,
+    incomingMessage: RecordsQuery | RecordsRead | RecordsWrite,
     messageStore: MessageStore,
   ): Promise<ProtocolAction[]> {
     if (incomingMessage.message.descriptor.method === DwnMethodName.Read) {
       return [ProtocolAction.Read];
+    } else if (incomingMessage.message.descriptor.method === DwnMethodName.Query) {
+      return [ProtocolAction.Query];
     }
     // else 'Write'
 
@@ -470,12 +464,8 @@
    * @throws {Error} if action not allowed.
    */
   private static async verifyAllowedActions(
-<<<<<<< HEAD
+    tenant: string,
     incomingMessage: RecordsQuery | RecordsRead | RecordsWrite,
-=======
-    tenant: string,
-    incomingMessage: RecordsRead | RecordsWrite,
->>>>>>> 7983ff1a
     inboundMessageRuleSet: ProtocolRuleSet,
     ancestorMessageChain: RecordsWriteMessage[],
     messageStore: MessageStore,
