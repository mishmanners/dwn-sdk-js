--- conflicted
+++ resolved
@@ -31,13 +31,12 @@
           "can": "read"
         },
         {
-<<<<<<< HEAD
           "role": "friend",
           "can": "query"
-=======
+        },
+        {
           "role": "admin",
           "can": "update"
->>>>>>> 7983ff1a
         }
       ]
     }
